--- conflicted
+++ resolved
@@ -13,11 +13,7 @@
 
 schema_view = get_schema_view(
     openapi.Info(
-<<<<<<< HEAD
-        title="Bullet Train API",
-=======
         title="Flagsmith API",
->>>>>>> 555e4fcc
         default_version="v1",
         description="",
         license=openapi.License(name="BSD License"),
