--- conflicted
+++ resolved
@@ -5,6 +5,7 @@
 
 from environments.views import SDKIdentitiesDeprecated, SDKTraitsDeprecated, SDKIdentities, SDKTraits
 from features.views import SDKFeatureStates
+from environments.views import SDKIdentities, SDKTraits
 from segments.views import SDKSegments
 
 schema_view = get_schema_view(
@@ -32,20 +33,10 @@
     url(r'^features/', include('features.urls')),
 
     # Client SDK urls
-<<<<<<< HEAD
     url(r'^flags/$', SDKFeatureStates.as_view()),
     url(r'^identities/$', SDKIdentities.as_view()),
     url(r'^traits/$', SDKTraits.as_view()),
     url(r'^segments/$', SDKSegments.as_view()),
-=======
-    url(r'^flags/', SDKFeatureStates.as_view()),
-
-    url(r'^identities/$', SDKIdentities.as_view()),
-
-    url(r'^traits/$', SDKTraits.as_view()),
-
-    url(r'^segments/', SDKSegments.as_view()),
->>>>>>> ceafe149
 
     # API documentation
     url(r'^swagger(?P<format>\.json|\.yaml)$', schema_view.without_ui(cache_timeout=0), name='schema-json'),
