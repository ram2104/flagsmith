from rest_framework import serializers
from rest_framework.exceptions import ValidationError

from audit.models import AuditLog, RelatedObjectType, FEATURE_CREATED_MESSAGE, FEATURE_UPDATED_MESSAGE, \
    FEATURE_STATE_UPDATED_MESSAGE, IDENTITY_FEATURE_STATE_UPDATED_MESSAGE
from environments.identities.models import Identity
from features.constants import STRING
from .fields import FeatureSegmentValueField
from .models import Feature, FeatureSegment
from .feature_states.models import FeatureState, FeatureStateValue


class CreateFeatureSerializer(serializers.ModelSerializer):
    class Meta:
        model = Feature
        fields = "__all__"
        read_only_fields = ('feature_segments',)

    def to_internal_value(self, data):
        if data.get('initial_value'):
            data['initial_value'] = str(data.get('initial_value'))
        return super(CreateFeatureSerializer, self).to_internal_value(data)

    def create(self, validated_data):
        if Feature.objects.filter(project=validated_data['project'], name__iexact=validated_data['name']).exists():
            raise serializers.ValidationError("Feature with that name already exists for this "
                                              "project. Note that feature names are case "
                                              "insensitive.")

        instance = super(CreateFeatureSerializer, self).create(validated_data)

        self._create_audit_log(instance, True)

        return instance

    def update(self, instance, validated_data):
        self._create_audit_log(instance, False)
        return super(CreateFeatureSerializer, self).update(instance, validated_data)

    def _create_audit_log(self, instance, created):
        message = FEATURE_CREATED_MESSAGE % instance.name if created else FEATURE_UPDATED_MESSAGE % instance.name
        request = self.context.get('request')
        AuditLog.objects.create(author=request.user if request else None, related_object_id=instance.id,
                                related_object_type=RelatedObjectType.FEATURE.name,
                                project=instance.project,
                                log=message)

    def validate(self, attrs):
        # If tags selected check they from the same Project as Feature Project
        if any(tag.project_id != attrs['project'].id for tag in attrs.get('tags', [])):
            raise ValidationError("Selected Tags must be from the same Project as current Feature")

        return attrs


class FeatureSegmentCreateSerializer(serializers.ModelSerializer):
    value = FeatureSegmentValueField(required=False)

    class Meta:
        model = FeatureSegment
        fields = ('id', 'feature', 'segment', 'environment', 'priority', 'enabled', 'value')
        read_only_fields = ('id', 'priority',)

    def create(self, validated_data):
        validated_data['value_type'] = self.context.get('value_type', STRING)
        return super(FeatureSegmentCreateSerializer, self).create(validated_data)

    def update(self, instance, validated_data):
        validated_data['value_type'] = self.context.get('value_type', STRING)
        return super(FeatureSegmentCreateSerializer, self).update(instance, validated_data)


class FeatureSegmentQuerySerializer(serializers.Serializer):
    environment = serializers.IntegerField()
    feature = serializers.IntegerField()


class FeatureSegmentListSerializer(serializers.ModelSerializer):
    value = serializers.SerializerMethodField()

    class Meta:
        model = FeatureSegment
        fields = ('id', 'segment', 'priority', 'environment', 'enabled', 'value')
        read_only_fields = ('id', 'segment', 'priority', 'environment', 'enabled', 'value')

    def get_value(self, instance):
        return instance.get_value()


class FeatureSegmentChangePrioritiesSerializer(serializers.Serializer):
    priority = serializers.IntegerField(min_value=0, help_text="Value to change the feature segment's priority to.")
    id = serializers.IntegerField()

    def create(self, validated_data):
        try:
            instance = FeatureSegment.objects.get(id=validated_data['id'])
            return self.update(instance, validated_data)
        except FeatureSegment.DoesNotExist:
            raise ValidationError("No feature segment exists with id: %s" % validated_data['id'])

    def update(self, instance, validated_data):
        instance.to(validated_data['priority'])
        return instance


class FeatureSerializer(serializers.ModelSerializer):
    class Meta:
        model = Feature
        fields = (
            "id",
            "name",
            "created_date",
<<<<<<< HEAD
=======
            "description",
            "initial_value",
            "default_enabled",
            "type"
        )


class FeatureWithTagsSerializer(serializers.ModelSerializer):
    class Meta:
        model = Feature
        fields = (
            "id",
            "name",
            "created_date",
>>>>>>> 78efd40e
            "initial_value",
            "description",
            "default_enabled",
            "type",
            "tags"
        )
        writeonly_fields = (
            "initial_value", "default_enabled"
        )


class FeatureStateSerializerFull(serializers.ModelSerializer):
    feature = FeatureSerializer()
    feature_state_value = serializers.SerializerMethodField()

    class Meta:
        model = FeatureState
        fields = "__all__"

    def get_feature_state_value(self, obj):
        return obj.get_feature_state_value()


class FeatureStateSerializerBasic(serializers.ModelSerializer):
    feature_state_value = serializers.SerializerMethodField()

    class Meta:
        model = FeatureState
        fields = "__all__"

    def get_feature_state_value(self, obj):
        return obj.get_feature_state_value()

    def create(self, validated_data):
        instance = super(FeatureStateSerializerBasic, self).create(validated_data)
        self._create_audit_log(instance=instance)
        return instance

    def update(self, instance, validated_data):
        updated_instance = super(FeatureStateSerializerBasic, self).update(instance, validated_data)
        self._create_audit_log(updated_instance)
        return updated_instance

    def _create_audit_log(self, instance):
        create_feature_state_audit_log(instance, self.context.get('request'))

    def validate(self, attrs):
        if attrs.get('identity') and attrs.get('environment'):
            if not attrs['identity'].environment == attrs['environment']:
                raise ValidationError("Identity does not exist in environment.")
        return attrs


class FeatureStateSerializerWithIdentity(FeatureStateSerializerBasic):
    class _IdentitySerializer(serializers.ModelSerializer):
        class Meta:
            model = Identity
            fields = ('id', 'identifier')

    identity = _IdentitySerializer()


class FeatureStateSerializerFullWithIdentity(FeatureStateSerializerFull):
    identity_identifier = serializers.SerializerMethodField()

    def get_identity_identifier(self, instance):
        return instance.identity.identifier if instance.identity else None


class FeatureStateSerializerCreate(serializers.ModelSerializer):
    class Meta:
        model = FeatureState
        fields = ('feature', 'enabled')

    def create(self, validated_data):
        instance = super(FeatureStateSerializerCreate, self).create(validated_data)
        self._create_audit_log(instance=instance)
        return instance

    def _create_audit_log(self, instance):
        create_feature_state_audit_log(instance, self.context.get('request'))


def create_feature_state_audit_log(feature_state, request):
    if feature_state.identity:
        message = IDENTITY_FEATURE_STATE_UPDATED_MESSAGE % (feature_state.feature.name,
                                                            feature_state.identity.identifier)
    else:
        message = FEATURE_STATE_UPDATED_MESSAGE % feature_state.feature.name

    AuditLog.objects.create(author=request.user if request else None,
                            related_object_id=feature_state.id,
                            related_object_type=RelatedObjectType.FEATURE_STATE.name,
                            environment=feature_state.environment,
                            project=feature_state.environment.project,
                            log=message)


class FeatureStateValueSerializer(serializers.ModelSerializer):
    class Meta:
        model = FeatureStateValue
        fields = "__all__"<|MERGE_RESOLUTION|>--- conflicted
+++ resolved
@@ -110,8 +110,6 @@
             "id",
             "name",
             "created_date",
-<<<<<<< HEAD
-=======
             "description",
             "initial_value",
             "default_enabled",
@@ -126,7 +124,6 @@
             "id",
             "name",
             "created_date",
->>>>>>> 78efd40e
             "initial_value",
             "description",
             "default_enabled",
