import coreapi
from rest_framework import status, viewsets
from rest_framework.generics import GenericAPIView, get_object_or_404
from rest_framework.permissions import AllowAny
from rest_framework.response import Response
from rest_framework.schemas import AutoSchema

from environments.models import Environment, Identity
from .models import FeatureState, Feature
from .serializers import FeatureStateSerializerBasic, FeatureStateSerializerFull, \
    FeatureStateSerializerCreate


class FeatureStateViewSet(viewsets.ModelViewSet):
    """
    View set to manage feature states. Nested beneath environments and environments + identities
    to allow for filtering on both.

    list:
    Get feature states for an environment or identity if provided

    create:
    Create feature state for an environment or identity if provided

    retrieve:
    Get specific feature state

    update:
    Update specific feature state

    partial_update:
    Partially update specific feature state

    delete:
    Delete specific feature state
    """

<<<<<<< HEAD
=======
    # Override serializer class to show correct information in docs
    def get_serializer_class(self):

        if self.action not in ['list', 'retrieve']:
            return FeatureStateSerializerCreate
        else:
            return FeatureStateSerializerBasic

    def get_queryset(self):
        """
        Override queryset to filter based on provided URL parameters.
        """
        environment_api_key = self.kwargs['environment_api_key']
        identifier = self.kwargs.get('identity_identifier')
        environment = Environment.objects.get(api_key=environment_api_key)

        if identifier:
            identity = Identity.objects.get(identifier=identifier, environment=environment)
        else:
            identity = None

        return FeatureState.objects.filter(environment=environment, identity=identity)

    def get_environment_from_request(self):
        """
        Get environment object from URL parameters in request.
        """
        environment = Environment.objects.get(api_key=self.kwargs['environment_api_key'])
        return environment

    def get_identity_from_request(self, environment):
        """
        Get identity object from URL parameters in request.
        """
        identity = Identity.objects.get(identifier=self.kwargs['identity_identifier'],
                                        environment=environment)
        return identity

>>>>>>> 6f65c781
    def create(self, request, *args, **kwargs):
        """
        Override create method to add environment and identity (if present) from URL parameters.
        """
        data = request.data
        environment = self.get_environment_from_request()
        data['environment'] = environment.id

        if not self.kwargs.get('identity_identifier', None):
            error = {"detail": "Creating feature state must include an identity"}
            return Response(error, status=status.HTTP_400_BAD_REQUEST)

        identity = self.get_identity_from_request(environment)
        data['identity'] = identity.id

        if not self.validate_feature_provided_and_exists_in_project(environment.project):
            error = {"detail": "Feature not provided or doesn't exist in project"}
            return Response(error, status=status.HTTP_400_BAD_REQUEST)

        serializer = FeatureStateSerializerBasic(data=data)
        if serializer.is_valid():
            feature_state = serializer.save()
            headers = self.get_success_headers(serializer.data)

            if 'feature_state_value' in data:
                feature_state.create_or_update_feature_state_value(data['feature_state_value'])

            return Response(FeatureStateSerializerBasic(feature_state).data,
                            status=status.HTTP_201_CREATED, headers=headers)
        else:
            error = {"detail": "Couldn't create feature state."}
            return Response(error, status=status.HTTP_400_BAD_REQUEST)

    def get_queryset(self):
        """
        Override queryset to filter based on provided URL parameters.
        """
        environment_api_key = self.kwargs['environment_api_key']
        identifier = self.kwargs.get('identity_identifier', None)
        environment = Environment.objects.get(api_key=environment_api_key)

        if identifier:
            identity = Identity.objects.get(identifier=identifier, environment=environment)
        else:
            identity = None

        return FeatureState.objects.filter(environment=environment, identity=identity)

    # Override serializer class to show correct information in docs
    def get_serializer_class(self):

        if self.action not in ['list', 'retrieve']:
            return FeatureStateSerializerCreate
        else:
            return FeatureStateSerializerBasic

    def partial_update(self, request, *args, **kwargs):
        """
        Override partial_update as overridden update method assumes partial True for all requests.
        """
        return self.update(request, *args, **kwargs)

    def update(self, request, *args, **kwargs):
        """
        Override update method to always assume update request is partial and create / update
        feature state value.
        """
        feature_state_to_update = self.get_object()
        feature_state_data = request.data

        # Create / update feature state value if provided
        if 'feature_state_value' in feature_state_data:
<<<<<<< HEAD
            feature_state_value_data = feature_state_data.pop('feature_state_value')
            feature_state_to_update.create_or_update_feature_state_value(feature_state_value_data)
=======
            feature_state_value = self.update_feature_state_value(
                feature_state_to_update.feature_state_value,
                feature_state_data['feature_state_value'],
                feature_state_to_update
            )

            if isinstance(feature_state_value, Response):
                return feature_state_value

            feature_state_data['feature_state_value'] = feature_state_value.id
>>>>>>> 6f65c781

        serializer = FeatureStateSerializerBasic(feature_state_to_update, data=feature_state_data,
                                                 partial=True)
        serializer.is_valid(raise_exception=True)
        self.perform_update(serializer)

        if getattr(feature_state_to_update, '_prefetched_objects_cache', None):
            # If 'prefetch_related' has been applied to a queryset, we need to
            # refresh the instance from the database.
            feature_state_to_update = self.get_object()
            serializer = self.get_serializer(feature_state_to_update)

        return Response(serializer.data)

    def get_environment_from_request(self):
        """
        Get environment object from URL parameters in request.
        """
        environment = Environment.objects.get(api_key=self.kwargs['environment_api_key'])
        return environment

    def get_identity_from_request(self, environment):
        """
        Get identity object from URL parameters in request.
        """
        identity = Identity.objects.get(identifier=self.kwargs['identity_identifier'],
                                        environment=environment)
        return identity

    def validate_feature_provided_and_exists_in_project(self, project):
        data = self.request.data

        if 'feature' not in self.request.data:
            return False

        feature_id = int(data['feature'])

        if feature_id not in [feature.id for feature in project.features.all()]:
            return False

        return True


class SDKFeatureStates(GenericAPIView):
    serializer_class = FeatureStateSerializerFull
    permission_classes = (AllowAny,)

    schema = AutoSchema(
        manual_fields=[
            coreapi.Field("X-Environment-Key", location="header",
                          description="API Key for an Environment"),
            coreapi.Field("feature", location="query",
                          description="Name of the feature to get the state of")
        ]
    )

    def get(self, request, identifier=None, *args, **kwargs):
        if 'HTTP_X_ENVIRONMENT_KEY' not in request.META:
            error = {"detail": "Environment Key header not provided"}
            return Response(error, status=status.HTTP_400_BAD_REQUEST)

        environment = get_object_or_404(Environment, api_key=request.META['HTTP_X_ENVIRONMENT_KEY'])

        # set flag against organisation to confirm they have got
        organisation_has_got_feature(request, environment.project.organisation)

        if identifier:
            try:
                identity = Identity.objects.get(identifier=identifier, environment=environment)
            except Identity.DoesNotExist:
                identity = Identity.objects.create(identifier=identifier, environment=environment)

            if 'feature' in request.GET:
                try:
                    feature = Feature.objects.get(name__iexact=request.GET['feature'],
                                                  project=environment.project)
                except Feature.DoesNotExist:
                    error = {"detail": "Given feature not found"}
                    return Response(error, status=status.HTTP_404_NOT_FOUND)

                try:
                    feature_state = FeatureState.objects.get(identity=identity,
                                                             feature=feature,
                                                             environment=environment)
                except FeatureState.DoesNotExist:
                    feature_state = FeatureState.objects.get(feature=feature,
                                                             environment=environment,
                                                             identity=None)
                    return Response(self.get_serializer(feature_state).data,
                                    status=status.HTTP_200_OK)
                return Response(self.get_serializer(feature_state).data,
                                status=status.HTTP_200_OK)

            identity_flags, environment_flags = identity.get_all_feature_states()

            serialized_env_flags = self.get_serializer(environment_flags, many=True)
            serialized_id_flags = self.get_serializer(identity_flags, many=True)

            return Response(serialized_env_flags.data + serialized_id_flags.data,
                            status=status.HTTP_200_OK)

        else:
            if 'feature' in request.GET:
                try:
                    feature = Feature.objects.get(name__iexact=request.GET['feature'],
                                                  project=environment.project)
                except Feature.DoesNotExist:
                    error = {"detail": "Given feature not found"}
                    return Response(error, status=status.HTTP_404_NOT_FOUND)

                environment_flag = FeatureState.objects.get(environment=environment,
                                                            identity=None,
                                                            feature=feature)
                return Response(self.get_serializer(environment_flag).data,
                                status=status.HTTP_200_OK)
            else:
                environment_flags = FeatureState.objects.filter(environment=environment,
                                                                identity=None)
                return Response(self.get_serializer(environment_flags, many=True).data,
                                status=status.HTTP_200_OK)


def organisation_has_got_feature(request, organisation):
    """
    Helper method to set flag against organisation to confirm that they've requested their
    feature states for analytics purposes

    :param request: HTTP request
    :return: True if value set. None otherwise.
    """
    if organisation.has_requested_features:
        return None

    referer = request.META.get("HTTP_REFERER")
    if not referer or "bullet-train.io" in referer:
        return None
    else:
        organisation.has_requested_features = True
        organisation.save()
        return True<|MERGE_RESOLUTION|>--- conflicted
+++ resolved
@@ -7,8 +7,8 @@
 
 from environments.models import Environment, Identity
 from .models import FeatureState, Feature
-from .serializers import FeatureStateSerializerBasic, FeatureStateSerializerFull, \
-    FeatureStateSerializerCreate
+from .serializers import FeatureStateSerializerBasic, FeatureStateValueSerializer, \
+    FeatureStateSerializerFull, FeatureStateSerializerCreate
 
 
 class FeatureStateViewSet(viewsets.ModelViewSet):
@@ -35,8 +35,6 @@
     Delete specific feature state
     """
 
-<<<<<<< HEAD
-=======
     # Override serializer class to show correct information in docs
     def get_serializer_class(self):
 
@@ -75,7 +73,6 @@
                                         environment=environment)
         return identity
 
->>>>>>> 6f65c781
     def create(self, request, *args, **kwargs):
         """
         Override create method to add environment and identity (if present) from URL parameters.
@@ -84,16 +81,19 @@
         environment = self.get_environment_from_request()
         data['environment'] = environment.id
 
-        if not self.kwargs.get('identity_identifier', None):
-            error = {"detail": "Creating feature state must include an identity"}
-            return Response(error, status=status.HTTP_400_BAD_REQUEST)
-
-        identity = self.get_identity_from_request(environment)
-        data['identity'] = identity.id
-
-        if not self.validate_feature_provided_and_exists_in_project(environment.project):
-            error = {"detail": "Feature not provided or doesn't exist in project"}
-            return Response(error, status=status.HTTP_400_BAD_REQUEST)
+        if 'feature' not in data:
+            error = {"detail": "Feature not provided"}
+            return Response(error, status=status.HTTP_400_BAD_REQUEST)
+
+        feature_id = int(data['feature'])
+
+        if feature_id not in [feature.id for feature in environment.project.features.all()]:
+            error = {"detail": "Feature does not exist in project"}
+            return Response(error, status=status.HTTP_400_BAD_REQUEST)
+
+        if self.kwargs.get('identity_identifier', None):
+            identity = self.get_identity_from_request(environment)
+            data['identity'] = identity.id
 
         serializer = FeatureStateSerializerBasic(data=data)
         if serializer.is_valid():
@@ -101,7 +101,8 @@
             headers = self.get_success_headers(serializer.data)
 
             if 'feature_state_value' in data:
-                feature_state.create_or_update_feature_state_value(data['feature_state_value'])
+                self.update_feature_state_value(feature_state.feature_state_value,
+                                                data['feature_state_value'], feature_state)
 
             return Response(FeatureStateSerializerBasic(feature_state).data,
                             status=status.HTTP_201_CREATED, headers=headers)
@@ -109,35 +110,6 @@
             error = {"detail": "Couldn't create feature state."}
             return Response(error, status=status.HTTP_400_BAD_REQUEST)
 
-    def get_queryset(self):
-        """
-        Override queryset to filter based on provided URL parameters.
-        """
-        environment_api_key = self.kwargs['environment_api_key']
-        identifier = self.kwargs.get('identity_identifier', None)
-        environment = Environment.objects.get(api_key=environment_api_key)
-
-        if identifier:
-            identity = Identity.objects.get(identifier=identifier, environment=environment)
-        else:
-            identity = None
-
-        return FeatureState.objects.filter(environment=environment, identity=identity)
-
-    # Override serializer class to show correct information in docs
-    def get_serializer_class(self):
-
-        if self.action not in ['list', 'retrieve']:
-            return FeatureStateSerializerCreate
-        else:
-            return FeatureStateSerializerBasic
-
-    def partial_update(self, request, *args, **kwargs):
-        """
-        Override partial_update as overridden update method assumes partial True for all requests.
-        """
-        return self.update(request, *args, **kwargs)
-
     def update(self, request, *args, **kwargs):
         """
         Override update method to always assume update request is partial and create / update
@@ -146,12 +118,9 @@
         feature_state_to_update = self.get_object()
         feature_state_data = request.data
 
-        # Create / update feature state value if provided
+        # Check if feature state value was provided with request data. If so, create / update
+        # feature state value object and associate with feature state.
         if 'feature_state_value' in feature_state_data:
-<<<<<<< HEAD
-            feature_state_value_data = feature_state_data.pop('feature_state_value')
-            feature_state_to_update.create_or_update_feature_state_value(feature_state_value_data)
-=======
             feature_state_value = self.update_feature_state_value(
                 feature_state_to_update.feature_state_value,
                 feature_state_data['feature_state_value'],
@@ -162,7 +131,6 @@
                 return feature_state_value
 
             feature_state_data['feature_state_value'] = feature_state_value.id
->>>>>>> 6f65c781
 
         serializer = FeatureStateSerializerBasic(feature_state_to_update, data=feature_state_data,
                                                  partial=True)
@@ -177,33 +145,27 @@
 
         return Response(serializer.data)
 
-    def get_environment_from_request(self):
-        """
-        Get environment object from URL parameters in request.
-        """
-        environment = Environment.objects.get(api_key=self.kwargs['environment_api_key'])
-        return environment
-
-    def get_identity_from_request(self, environment):
-        """
-        Get identity object from URL parameters in request.
-        """
-        identity = Identity.objects.get(identifier=self.kwargs['identity_identifier'],
-                                        environment=environment)
-        return identity
-
-    def validate_feature_provided_and_exists_in_project(self, project):
-        data = self.request.data
-
-        if 'feature' not in self.request.data:
-            return False
-
-        feature_id = int(data['feature'])
-
-        if feature_id not in [feature.id for feature in project.features.all()]:
-            return False
-
-        return True
+    def partial_update(self, request, *args, **kwargs):
+        """
+        Override partial_update as overridden update method assumes partial True for all requests.
+        """
+        return self.update(request, *args, **kwargs)
+
+    def update_feature_state_value(self, instance, value, feature_state):
+        feature_state_value_dict = feature_state.generate_feature_state_value_data(value)
+
+        feature_state_value_serializer = FeatureStateValueSerializer(
+            instance=instance,
+            data=feature_state_value_dict
+        )
+
+        if feature_state_value_serializer.is_valid():
+            feature_state_value = feature_state_value_serializer.save()
+        else:
+            return Response(feature_state_value_serializer.errors,
+                            status=status.HTTP_400_BAD_REQUEST)
+
+        return feature_state_value
 
 
 class SDKFeatureStates(GenericAPIView):
@@ -225,9 +187,6 @@
             return Response(error, status=status.HTTP_400_BAD_REQUEST)
 
         environment = get_object_or_404(Environment, api_key=request.META['HTTP_X_ENVIRONMENT_KEY'])
-
-        # set flag against organisation to confirm they have got
-        organisation_has_got_feature(request, environment.project.organisation)
 
         if identifier:
             try:
@@ -274,8 +233,8 @@
                     return Response(error, status=status.HTTP_404_NOT_FOUND)
 
                 environment_flag = FeatureState.objects.get(environment=environment,
-                                                            identity=None,
-                                                            feature=feature)
+                                                               identity=None,
+                                                               feature=feature)
                 return Response(self.get_serializer(environment_flag).data,
                                 status=status.HTTP_200_OK)
             else:
