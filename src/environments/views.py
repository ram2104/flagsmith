# -*- coding: utf-8 -*-
from __future__ import unicode_literals

from collections import namedtuple

import coreapi
from django.core.exceptions import ObjectDoesNotExist
from rest_framework import viewsets, status
from rest_framework.generics import GenericAPIView, get_object_or_404
from rest_framework.permissions import AllowAny
from rest_framework.response import Response
from rest_framework.schemas import AutoSchema

from features.serializers import FeatureStateSerializerFull
from util.util import get_user_permitted_identities, get_user_permitted_environments, get_user_permitted_projects
from .models import Environment, Identity, Trait
from .serializers import EnvironmentSerializerLight, IdentitySerializer, TraitSerializerBasic, TraitSerializerFull, \
<<<<<<< HEAD
    IdentitySerializerTraitFlags, AuditLogSerializer
=======
    IdentitySerializerTraitFlags, IdentitySerializerWithTraitsAndSegments
>>>>>>> 60e54348


class EnvironmentViewSet(viewsets.ModelViewSet):
    """
    list:
    Get all environments for current user

    create:
    Create a new environment

    retrieve:
    Get a specific environment

    update:
    Update specific environment

    partial_update:
    Partially update specific environment

    delete:
    Delete an environment
    """
    serializer_class = EnvironmentSerializerLight
    lookup_field = 'api_key'

    def get_queryset(self):
        queryset = Environment.objects.filter(
            project__in=self.request.user.organisations.values_list('projects', flat=True)
        )

        return queryset

    def create(self, request, *args, **kwargs):
        project_pk = request.data.get('project')

        if not project_pk:
            return Response(data={"detail": "No project provided"}, status=status.HTTP_400_BAD_REQUEST)

        get_object_or_404(get_user_permitted_projects(self.request.user), pk=project_pk)

        return super().create(request, *args, **kwargs)


class IdentityViewSet(viewsets.ModelViewSet):
    """
    list:
    Get all identities within specified environment

    create:
    Create identity within specified environment

    retrieve:
    Get specific identity within specified environment

    update:
    Update an identity within specified environment

    partial_update:
    Partially update an identity within specified environment

    delete:
    Delete an identity within specified environment
    """

    serializer_class = IdentitySerializer

    def get_queryset(self):
        environment = self.get_environment_from_request()
        user_permitted_identities = get_user_permitted_identities(self.request.user)

        return user_permitted_identities.filter(environment__api_key=environment.api_key)

    def get_environment_from_request(self):
        """
        Get environment object from URL parameters in request.
        """
        environment = Environment.objects.get(api_key=self.kwargs['environment_api_key'])
        return environment

    def create(self, request, *args, **kwargs):
        environment = self.get_environment_from_request()
        if environment.project.organisation not in request.user.organisations.all():
            return Response(status=status.HTTP_403_FORBIDDEN)
        data = request.data
        data['environment'] = environment.id
        serializer = self.get_serializer(data=data)
        serializer.is_valid(raise_exception=True)
        self.perform_create(serializer)
        headers = self.get_success_headers(serializer.data)
        return Response(serializer.data, status=status.HTTP_201_CREATED, headers=headers)


class TraitViewSet(viewsets.ModelViewSet):
    """
    list:
    Get all traits for given identity

    create:
    Create trait for identity

    retrieve:
    Get specific trait for specified identity

    update:
    Update a trait for specified identity

    partial_update:
    Partially update a trait for given identity

    delete:
    Delete a trait for given identity
    """

    serializer_class = TraitSerializerFull

    def get_queryset(self):
        """
        Override queryset to filter based on provided URL parameters.
        """
        environment_api_key = self.kwargs['environment_api_key']
        identity_pk = self.kwargs.get('identity_pk')
        environment = get_user_permitted_environments(self.request.user).get(api_key=environment_api_key)

        if identity_pk:
            identity = Identity.objects.get(pk=identity_pk, environment=environment)
        else:
            identity = None

        return Trait.objects.filter(identity=identity)

    def get_environment_from_request(self):
        """
        Get environment object from URL parameters in request.
        """
        return Environment.objects.get(api_key=self.kwargs['environment_api_key'])

    def get_identity_from_request(self, environment):
        """
        Get identity object from URL parameters in request.
        """
        return Identity.objects.get(pk=self.kwargs['identity_pk'])

    def create(self, request, *args, **kwargs):
        """
        Override create method to add identity (if present) from URL parameters.
        """
        data = request.data
        environment = self.get_environment_from_request()
        if environment.project.organisation not in self.request.user.organisations.all():
            return Response(status=status.HTTP_403_FORBIDDEN)

        identity_pk = self.kwargs.get('identity_pk')

        # check if identity in data or in request
        if 'identity' not in data and not identity_pk:
            error = {"detail": "Identity not provided"}
            return Response(error, status=status.HTTP_400_BAD_REQUEST)

        # TODO: do we give priority to request identity or data?
        # Override with request identity
        if identity_pk:
            data['identity'] = identity_pk

        serializer = self.get_serializer(data=data)
        serializer.is_valid(raise_exception=True)
        self.perform_create(serializer)
        headers = self.get_success_headers(serializer.data)

        return Response(serializer.data, status=status.HTTP_201_CREATED, headers=headers)

    def update(self, request, *args, **kwargs):
        """
        Override update method to always assume update request is partial and create / update
        trait value.
        """
        trait_to_update = self.get_object()
        trait_data = request.data

        # Check if trait value was provided with request data. If so, we need to figure out value_type from
        # the given value and also use correct value field e.g. boolean_value, integer_value or
        # string_value, and override request data
        if 'trait_value' in trait_data:
            trait_data = trait_to_update.generate_trait_value_data(trait_data['trait_value'])

        serializer = TraitSerializerFull(trait_to_update, data=trait_data, partial=True)

        serializer.is_valid(raise_exception=True)
        self.perform_update(serializer)

        return Response(serializer.data)

    def partial_update(self, request, *args, **kwargs):
        """
        Override partial_update as overridden update method assumes partial True for all requests.
        """
        return self.update(request, *args, **kwargs)


class SDKIdentitiesDeprecated(GenericAPIView):
    """
    THIS ENDPOINT IS DEPRECATED. Please use `/identities/?identifier=<identifier>` instead.
    """
    # API to handle /api/v1/identities/ endpoint to return Flags and Traits for user Identity
    # if Identity does not exist it will create one, otherwise will fetch existing

    serializer_class = IdentitySerializerTraitFlags
    permission_classes = (AllowAny,)

    schema = AutoSchema(
        manual_fields=[
            coreapi.Field("X-Environment-Key", location="header",
                          description="API Key for an Environment"),
            coreapi.Field("identifier", location="path", required=True,
                          description="Identity user identifier")
        ]
    )

    # identifier is in a path parameter
    def get(self, request, identifier, *args, **kwargs):
        if 'HTTP_X_ENVIRONMENT_KEY' not in request.META:
            error = {"detail": "Environment Key header not provided"}
            return Response(error, status=status.HTTP_400_BAD_REQUEST)

        environment_key = request.META['HTTP_X_ENVIRONMENT_KEY']
        environment = Environment.objects.get(api_key=environment_key)

        # if we have identifier fetch, or create if does not exist
        if identifier:

            identity, _ = Identity.objects.get_or_create(
                identifier=identifier,
                environment=environment,
            )

        else:
            return Response(
                {"detail": "Missing identifier"},
                status=status.HTTP_400_BAD_REQUEST
            )

        if identity:
            traits_data = identity.get_all_user_traits()
            # traits_data = self.get_serializer(identity.get_all_user_traits(), many=True)
            # return Response(traits.data, status=status.HTTP_200_OK)
        else:
            return Response(
                {"detail": "Given identifier not found"},
                status=status.HTTP_404_NOT_FOUND
            )

        # We need object type to pass into our IdentitySerializerTraitFlags
        IdentityFlagsWithTraitsAndSegments = namedtuple('IdentityTraitFlagsSegments', ('flags', 'traits', 'segments'))
        identity_flags_traits_segments = IdentityFlagsWithTraitsAndSegments(
            flags=identity.get_all_feature_states(),
            traits=traits_data,
            segments=identity.get_segments()
        )

        serializer = IdentitySerializerWithTraitsAndSegments(identity_flags_traits_segments)

        return Response(serializer.data, status=status.HTTP_200_OK)


class SDKIdentities(GenericAPIView):
    permission_classes = (AllowAny,)

    def get(self, request):
        try:
            environment = Environment.objects.get(api_key=request.META.get('HTTP_X_ENVIRONMENT_KEY'))
        except ObjectDoesNotExist:
            error = {"detail": "Invalid environment key header"}
            return Response(error, status=status.HTTP_400_BAD_REQUEST)

        identifier = request.query_params.get('identifier')

        if identifier:
            identity, _ = Identity.objects.get_or_create(identifier=identifier, environment=environment)
        else:
            return Response({"detail": "Missing identifier"})

        serialized_flags = FeatureStateSerializerFull(identity.get_all_feature_states(), many=True)
        serialized_traits = TraitSerializerBasic(identity.get_all_user_traits(), many=True)

        response = {
            "flags": serialized_flags.data,
            "traits": serialized_traits.data
        }

        return Response(data=response, status=status.HTTP_200_OK)


class SDKTraitsDeprecated(GenericAPIView):
    # API to handle /api/v1/identities/<identifier>/traits/<trait_key> endpoints
    # if Identity or Trait does not exist it will create one, otherwise will fetch existing

    serializer_class = TraitSerializerBasic
    permission_classes = (AllowAny,)

    schema = AutoSchema(
        manual_fields=[
            coreapi.Field("X-Environment-Key", location="header",
                          description="API Key for an Environment"),
            coreapi.Field("identifier", location="path", required=True,
                          description="Identity user identifier"),
            coreapi.Field("trait_key", location="path", required=True,
                          description="User trait unique key")
        ]
    )

    def post(self, request, identifier, trait_key, *args, **kwargs):
        """
        THIS ENDPOINT IS DEPRECATED. Please use `/traits/` instead.
        """
        if 'HTTP_X_ENVIRONMENT_KEY' not in request.META:
            error = {"detail": "Environment Key header not provided"}
            return Response(error, status=status.HTTP_400_BAD_REQUEST)

        environment_key = request.META['HTTP_X_ENVIRONMENT_KEY']
        environment = Environment.objects.get(api_key=environment_key)
        trait_data = request.data

        if 'trait_value' not in trait_data:
            error = {"detail": "Trait value not provided"}
            return Response(error, status=status.HTTP_400_BAD_REQUEST)

        # if we have identifier fetch, or create if does not exist
        if identifier:
            identity, _ = Identity.objects.get_or_create(
                identifier=identifier,
                environment=environment,
            )

        else:
            return Response(
                {"detail": "Missing identifier"},
                status=status.HTTP_400_BAD_REQUEST
            )

        # if we have identity trait fetch, or create if does not exist
        if trait_key:
            # need to create one if does not exist
            trait, _ = Trait.objects.get_or_create(
                identity=identity,
                trait_key=trait_key,
            )

        else:
            return Response(
                {"detail": "Missing trait key"},
                status=status.HTTP_400_BAD_REQUEST
            )

        if trait and 'trait_value' in trait_data:
            # Check if trait value was provided with request data. If so, we need to figure out value_type from
            # the given value and also use correct value field e.g. boolean_value, integer_value or
            # string_value, and override request data
            trait_data = trait.generate_trait_value_data(trait_data['trait_value'])

            trait_full_serializer = TraitSerializerFull(trait, data=trait_data, partial=True)

            if trait_full_serializer.is_valid():
                trait_full_serializer.save()
                return Response(self.get_serializer(trait).data, status=status.HTTP_200_OK)
            else:
                return Response(trait_full_serializer.errors, status=status.HTTP_400_BAD_REQUEST)

        else:
            return Response({"detail": "Failed to update user trait"}, status=status.HTTP_400_BAD_REQUEST)

<<<<<<< HEAD
class AuditLogViewSet(viewsets.ModelViewSet):
    """
    list:
    Get all audit logs within specified environment

    create:
    Create audit log within specified environment

    retrieve:
    Get specific audit log within specified environment
    """

    serializer_class = AuditLogSerializer

    def get_queryset(self):
        environment = self.get_environment_from_request()
        user_permitted_identities = get_user_permitted_identities(self.request.user)

        return user_permitted_identities.filter(environment__api_key=environment.api_key)

    def get_environment_from_request(self):
        """
        Get environment object from URL parameters in request.
        """
        environment = Environment.objects.get(api_key=self.kwargs['environment_api_key'])
        return environment

    def create(self, request, *args, **kwargs):
        environment = self.get_environment_from_request()
        if environment.project.organisation not in request.user.organisations.all():
            return Response(status=status.HTTP_403_FORBIDDEN)
        data = request.data
        data['environment'] = environment.id
        serializer = self.get_serializer(data=data)
        serializer.is_valid(raise_exception=True)
        self.perform_create(serializer)
        headers = self.get_success_headers(serializer.data)
        return Response(serializer.data, status=status.HTTP_201_CREATED, headers=headers)
=======

class SDKTraits(GenericAPIView):
    permission_classes = (AllowAny,)

    def post(self, request):
        try:
            environment = Environment.objects.get(api_key=request.META.get('HTTP_X_ENVIRONMENT_KEY'))
        except ObjectDoesNotExist:
            error = {"detail": "Invalid environment key header"}
            return Response(error, status=status.HTTP_400_BAD_REQUEST)

        data = request.data

        identity_data = data.pop('identity')
        identity, _ = Identity.objects.get_or_create(environment=environment, identifier=identity_data.get('identifier'))

        trait_value_data = Trait.generate_trait_value_data(data.pop('trait_value'))

        trait, _ = Trait.objects.get_or_create(identity=identity, trait_key=data.get('trait_key'))

        serializer = TraitSerializerFull(instance=trait, data=trait_value_data, partial=True)
        if serializer.is_valid():
            serializer.save()
        else:
            return Response({"details": "Couldn't create Trait for identity"}, status=status.HTTP_400_BAD_REQUEST)

        return Response(TraitSerializerBasic(trait).data, status=status.HTTP_200_OK)
>>>>>>> 60e54348
<|MERGE_RESOLUTION|>--- conflicted
+++ resolved
@@ -15,11 +15,7 @@
 from util.util import get_user_permitted_identities, get_user_permitted_environments, get_user_permitted_projects
 from .models import Environment, Identity, Trait
 from .serializers import EnvironmentSerializerLight, IdentitySerializer, TraitSerializerBasic, TraitSerializerFull, \
-<<<<<<< HEAD
-    IdentitySerializerTraitFlags, AuditLogSerializer
-=======
     IdentitySerializerTraitFlags, IdentitySerializerWithTraitsAndSegments
->>>>>>> 60e54348
 
 
 class EnvironmentViewSet(viewsets.ModelViewSet):
@@ -389,7 +385,34 @@
         else:
             return Response({"detail": "Failed to update user trait"}, status=status.HTTP_400_BAD_REQUEST)
 
-<<<<<<< HEAD
+
+class SDKTraits(GenericAPIView):
+    permission_classes = (AllowAny,)
+
+    def post(self, request):
+        try:
+            environment = Environment.objects.get(api_key=request.META.get('HTTP_X_ENVIRONMENT_KEY'))
+        except ObjectDoesNotExist:
+            error = {"detail": "Invalid environment key header"}
+            return Response(error, status=status.HTTP_400_BAD_REQUEST)
+
+        data = request.data
+
+        identity_data = data.pop('identity')
+        identity, _ = Identity.objects.get_or_create(environment=environment, identifier=identity_data.get('identifier'))
+
+        trait_value_data = Trait.generate_trait_value_data(data.pop('trait_value'))
+
+        trait, _ = Trait.objects.get_or_create(identity=identity, trait_key=data.get('trait_key'))
+
+        serializer = TraitSerializerFull(instance=trait, data=trait_value_data, partial=True)
+        if serializer.is_valid():
+            serializer.save()
+        else:
+            return Response({"details": "Couldn't create Trait for identity"}, status=status.HTTP_400_BAD_REQUEST)
+
+        return Response(TraitSerializerBasic(trait).data, status=status.HTTP_200_OK)
+
 class AuditLogViewSet(viewsets.ModelViewSet):
     """
     list:
@@ -427,33 +450,4 @@
         serializer.is_valid(raise_exception=True)
         self.perform_create(serializer)
         headers = self.get_success_headers(serializer.data)
-        return Response(serializer.data, status=status.HTTP_201_CREATED, headers=headers)
-=======
-
-class SDKTraits(GenericAPIView):
-    permission_classes = (AllowAny,)
-
-    def post(self, request):
-        try:
-            environment = Environment.objects.get(api_key=request.META.get('HTTP_X_ENVIRONMENT_KEY'))
-        except ObjectDoesNotExist:
-            error = {"detail": "Invalid environment key header"}
-            return Response(error, status=status.HTTP_400_BAD_REQUEST)
-
-        data = request.data
-
-        identity_data = data.pop('identity')
-        identity, _ = Identity.objects.get_or_create(environment=environment, identifier=identity_data.get('identifier'))
-
-        trait_value_data = Trait.generate_trait_value_data(data.pop('trait_value'))
-
-        trait, _ = Trait.objects.get_or_create(identity=identity, trait_key=data.get('trait_key'))
-
-        serializer = TraitSerializerFull(instance=trait, data=trait_value_data, partial=True)
-        if serializer.is_valid():
-            serializer.save()
-        else:
-            return Response({"details": "Couldn't create Trait for identity"}, status=status.HTTP_400_BAD_REQUEST)
-
-        return Response(TraitSerializerBasic(trait).data, status=status.HTTP_200_OK)
->>>>>>> 60e54348
+        return Response(serializer.data, status=status.HTTP_201_CREATED, headers=headers)