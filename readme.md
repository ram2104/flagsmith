--- conflicted
+++ resolved
@@ -140,11 +140,8 @@
 * `AWS_STORAGE_BUCKET_NAME`: bucket name to store static files. Required if `USE_S3_STORAGE' is true.
 * `AWS_S3_REGION_NAME`: region name of the static files bucket. Defaults to eu-west-2.
 * `ALLOWED_ADMIN_IP_ADDRESSES`: restrict access to the django admin console to a comma separated list of IP addresses (e.g. `127.0.0.1,127.0.0.2`) 
-<<<<<<< HEAD
 * `USER_CREATE_PERMISSIONS`: set the permissions for creating new users, using a comma separated list of djoser or rest_framework permissions. Use this to turn off public user creation for self hosting. e.g. `'djoser.permissions.CurrentUserOrAdmin'` Defaults to `'rest_framework.permissions.AllowAny'`.
-=======
 * `ENABLE_EMAIL_ACTIVATION`: new user registration will go via email activation flow, default False
->>>>>>> bcb0feb1
 
 ### Creating a secret key
 It is important to also set an environment variable on whatever platform you are using for 
